--- conflicted
+++ resolved
@@ -54,11 +54,8 @@
         batch_size (int, optional): Batch size for inference. Defaults to :data:`256`.
         query_max_length (int, optional): Maximum length for query. Defaults to :data:`512`.
         passage_max_length (int, optional): Maximum length for passage. Defaults to :data:`512`.
-<<<<<<< HEAD
-=======
         convert_to_numpy (bool, optional): If True, the output embedding will be a Numpy array. Otherwise, it will be a Torch Tensor. 
             Defaults to :data:`True`.
->>>>>>> ce88f0f0
     
     Attributes:
         DEFAULT_POOLING_METHOD: The default pooling method when running the model.
